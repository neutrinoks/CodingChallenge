[package]
name = "compression-tool"
version = "0.1.0"
edition = "2021"
<<<<<<< HEAD
authors = ["Michael Eberhardt <github@michael-eberhardt.de>"]
=======

[dependencies]
clap = { version = "4.4", features = ["derive"] }
>>>>>>> 1455a874

[dev-dependencies]
totems = "0.2"<|MERGE_RESOLUTION|>--- conflicted
+++ resolved
@@ -2,13 +2,9 @@
 name = "compression-tool"
 version = "0.1.0"
 edition = "2021"
-<<<<<<< HEAD
-authors = ["Michael Eberhardt <github@michael-eberhardt.de>"]
-=======
 
 [dependencies]
 clap = { version = "4.4", features = ["derive"] }
->>>>>>> 1455a874
 
 [dev-dependencies]
 totems = "0.2"